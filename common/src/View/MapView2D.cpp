/*
 Copyright (C) 2010-2017 Kristian Duske

 This file is part of TrenchBroom.

 TrenchBroom is free software: you can redistribute it and/or modify
 it under the terms of the GNU General Public License as published by
 the Free Software Foundation, either version 3 of the License, or
 (at your option) any later version.

 TrenchBroom is distributed in the hope that it will be useful,
 but WITHOUT ANY WARRANTY; without even the implied warranty of
 MERCHANTABILITY or FITNESS FOR A PARTICULAR PURPOSE.  See the
 GNU General Public License for more details.

 You should have received a copy of the GNU General Public License
 along with TrenchBroom. If not, see <http://www.gnu.org/licenses/>.
 */

#include "MapView2D.h"
#include "Logger.h"
#include "Macros.h"
#include "Assets/EntityDefinitionManager.h"
#include "Model/Brush.h"
#include "Model/BrushBuilder.h"
#include "Model/BrushFace.h"
#include "Model/CollectContainedNodesVisitor.h"
#include "Model/CompareHits.h"
#include "Model/Entity.h"
#include "Model/HitAdapter.h"
#include "Model/HitQuery.h"
#include "Model/PickResult.h"
#include "Model/PointFile.h"
#include "Model/World.h"
#include "Renderer/Compass2D.h"
#include "Renderer/GridRenderer.h"
#include "Renderer/MapRenderer.h"
#include "Renderer/RenderContext.h"
#include "Renderer/SelectionBoundsRenderer.h"
#include "View/Animation.h"
#include "View/CameraAnimation.h"
#include "View/CameraLinkHelper.h"
#include "View/CameraTool2D.h"
#include "View/ClipToolController.h"
#include "View/CreateEntityToolController.h"
#include "View/CreateSimpleBrushToolController2D.h"
#include "View/EdgeTool.h"
#include "View/EdgeToolController.h"
#include "View/FaceTool.h"
#include "View/FaceToolController.h"
#include "View/FlashSelectionAnimation.h"
#include "View/GLContextManager.h"
#include "View/Grid.h"
#include "View/MapDocument.h"
#include "View/MapViewToolBox.h"
#include "View/MoveObjectsToolController.h"
#include "View/ResizeBrushesToolController.h"
#include "View/RotateObjectsToolController.h"
#include "View/ScaleObjectsToolController.h"
#include "View/ShearObjectsToolController.h"
#include "View/SelectionTool.h"
#include "View/VertexTool.h"
#include "View/VertexToolController.h"
#include "View/wxUtils.h"

#include <vecmath/util.h>

#include <QWidget>

namespace TrenchBroom {
    namespace View {
        MapView2D::MapView2D(QWidget* parent, Logger* logger, MapDocumentWPtr document, MapViewToolBox& toolBox, Renderer::MapRenderer& renderer, GLContextManager& contextManager, const ViewPlane viewPlane) :
        MapViewBase(parent, logger, document, toolBox, renderer, contextManager),
        m_camera(){
            bindObservers();
            initializeCamera(viewPlane);
            initializeToolChain(toolBox);

            // FIXME: Not sure if QWidget::SetName() maps to QWidget::setWhatsThis()?
            // FIXME: Actually, was SetName used for persistence?
            switch (viewPlane) {
            case ViewPlane_XY:
                widgetContainer()->setWhatsThis("XY View");
                break;
            case ViewPlane_YZ:
                widgetContainer()->setWhatsThis("YZ View");
                break;
            case ViewPlane_XZ:
                widgetContainer()->setWhatsThis("XZ View");
                break;
            switchDefault()
            }
        }

        MapView2D::~MapView2D() {
            unbindObservers();
        }

        void MapView2D::initializeCamera(const ViewPlane viewPlane) {
            switch (viewPlane) {
                case MapView2D::ViewPlane_XY:
                    m_camera.setDirection(vm::vec3f::neg_z, vm::vec3f::pos_y);
                    m_camera.moveTo(vm::vec3f(0.0f, 0.0f, 16384.0f));
                    break;
                case MapView2D::ViewPlane_XZ:
                    m_camera.setDirection(vm::vec3f::pos_y, vm::vec3f::pos_z);
                    m_camera.moveTo(vm::vec3f(0.0f, -16384.0f, 0.0f));
                    break;
                case MapView2D::ViewPlane_YZ:
                    m_camera.setDirection(vm::vec3f::neg_x, vm::vec3f::pos_z);
                    m_camera.moveTo(vm::vec3f(16384.0f, 0.0f, 0.0f));
                    break;
            }
            m_camera.setNearPlane(1.0f);
            m_camera.setFarPlane(32768.0f);

        }

        void MapView2D::initializeToolChain(MapViewToolBox& toolBox) {
            addTool(new CameraTool2D(m_camera));
            addTool(new MoveObjectsToolController(toolBox.moveObjectsTool()));
            addTool(new RotateObjectsToolController2D(toolBox.rotateObjectsTool()));
            addTool(new ScaleObjectsToolController2D(toolBox.scaleObjectsTool(), m_document));
            addTool(new ShearObjectsToolController2D(toolBox.shearObjectsTool(), m_document));
            addTool(new ResizeBrushesToolController2D(toolBox.resizeBrushesTool()));
            addTool(new ClipToolController2D(toolBox.clipTool()));
            addTool(new VertexToolController(toolBox.vertexTool()));
            addTool(new EdgeToolController(toolBox.edgeTool()));
            addTool(new FaceToolController(toolBox.faceTool()));
            addTool(new CreateEntityToolController2D(toolBox.createEntityTool()));
            addTool(new SelectionTool(m_document));
            addTool(new CreateSimpleBrushToolController2D(toolBox.createSimpleBrushTool(), m_document));
        }

        void MapView2D::bindObservers() {
            m_camera.cameraDidChangeNotifier.addObserver(this, &MapView2D::cameraDidChange);
        }

        void MapView2D::unbindObservers() {
            m_camera.cameraDidChangeNotifier.removeObserver(this, &MapView2D::cameraDidChange);
        }

        void MapView2D::cameraDidChange(const Renderer::Camera* camera) {
            Refresh();
        }

        PickRequest MapView2D::doGetPickRequest(const int x, const int y) const {
            return PickRequest(vm::ray3(m_camera.pickRay(x, y)), m_camera);
        }

        Model::PickResult MapView2D::doPick(const vm::ray3& pickRay) const {
            auto document = lock(m_document);
            const auto& editorContext = document->editorContext();
            const auto axis = firstComponent(pickRay.direction);

            auto pickResult = Model::PickResult::bySize(editorContext, axis);
            document->pick(pickRay, pickResult);

            return pickResult;
        }

<<<<<<< HEAD
        void MapView2D::initializeGL() {
            MapViewBase::initializeGL();
            setCompass(new Renderer::Compass2D());
        }

=======
>>>>>>> b99914a3
        void MapView2D::doUpdateViewport(const int x, const int y, const int width, const int height) {
            m_camera.setViewport(Renderer::Camera::Viewport(x, y, width, height));
        }

        vm::vec3 MapView2D::doGetPasteObjectsDelta(const vm::bbox3& bounds, const vm::bbox3& referenceBounds) const {
            auto document = lock(m_document);
            const auto& grid = document->grid();
            const auto& worldBounds = document->worldBounds();

            const auto& pickRay = MapView2D::pickRay();

            const auto toMin = referenceBounds.min - pickRay.origin;
            const auto toMax = referenceBounds.max - pickRay.origin;
            const auto anchor = dot(toMin, pickRay.direction) > dot(toMax, pickRay.direction) ? referenceBounds.min : referenceBounds.max;
            const auto dragPlane = vm::plane3(anchor, -pickRay.direction);

            const auto distance = intersect(pickRay, dragPlane);;
            if (vm::isnan(distance)) {
                return vm::vec3::zero;
            } else {
                const auto hitPoint = pickRay.pointAtDistance(distance);
                return grid.moveDeltaForBounds(dragPlane, bounds, worldBounds, pickRay, hitPoint);
            }
        }

        bool MapView2D::doCanSelectTall() {
            return true;
        }

        void MapView2D::doSelectTall() {
            const MapDocumentSPtr document = lock(m_document);
            const vm::bbox3& worldBounds = document->worldBounds();

            const FloatType min = dot(worldBounds.min, vm::vec3(m_camera.direction()));
            const FloatType max = dot(worldBounds.max, vm::vec3(m_camera.direction()));

            const vm::plane3 minPlane(min, vm::vec3(m_camera.direction()));
            const vm::plane3 maxPlane(max, vm::vec3(m_camera.direction()));

            const Model::BrushList& selectionBrushes = document->selectedNodes().brushes();
            assert(!selectionBrushes.empty());

            const Model::BrushBuilder brushBuilder(document->world(), worldBounds);
            Model::BrushList tallBrushes(0);
            tallBrushes.reserve(selectionBrushes.size());

            for (const Model::Brush* selectionBrush : selectionBrushes) {
                std::vector<vm::vec3> tallVertices(0);
                tallVertices.reserve(2 * selectionBrush->vertexCount());

                for (const Model::BrushVertex* vertex : selectionBrush->vertices()) {
                    tallVertices.push_back(minPlane.projectPoint(vertex->position()));
                    tallVertices.push_back(maxPlane.projectPoint(vertex->position()));
                }

                Model::Brush* tallBrush = brushBuilder.createBrush(tallVertices, Model::BrushFace::NoTextureName);
                tallBrushes.push_back(tallBrush);
            }

            Transaction transaction(document, "Select Tall");
            document->deleteObjects();

            Model::CollectContainedNodesVisitor<Model::BrushList::const_iterator> visitor(std::begin(tallBrushes), std::end(tallBrushes), document->editorContext());
            document->world()->acceptAndRecurse(visitor);
            document->select(visitor.nodes());

            VectorUtils::clearAndDelete(tallBrushes);
        }

        void MapView2D::doFocusCameraOnSelection(const bool animate) {
            const auto document = lock(m_document);
            const auto& bounds = document->referenceBounds();
            const auto diff = bounds.center() - vm::vec3(m_camera.position());
            const auto delta = diff * vm::vec3(m_camera.up() + m_camera.right());
            moveCameraToPosition(vm::vec3(m_camera.position()) + delta, animate);
        }

        void MapView2D::doMoveCameraToPosition(const vm::vec3& position, const bool animate) {
            if (animate) {
                animateCamera(vm::vec3f(position), m_camera.direction(), m_camera.up());
            } else {
                m_camera.moveTo(vm::vec3f(position));
            }
        }
<<<<<<< HEAD
        
        void MapView2D::animateCamera(const vm::vec3f& position, const vm::vec3f& direction, const vm::vec3f& up, const int duration) {
=======

        void MapView2D::animateCamera(const vm::vec3f& position, const vm::vec3f& direction, const vm::vec3f& up, const wxLongLong duration) {
>>>>>>> b99914a3
            const auto actualPosition = dot(position, m_camera.up()) * m_camera.up() + dot(position, m_camera.right()) * m_camera.right() + dot(m_camera.position(), m_camera.direction()) * m_camera.direction();
            auto* animation = new CameraAnimation(m_camera, actualPosition, m_camera.direction(), m_camera.up(), duration);
            m_animationManager->runAnimation(animation, true);
        }

        void MapView2D::doMoveCameraToCurrentTracePoint() {
            auto document = lock(m_document);

            assert(document->isPointFileLoaded());
            auto* pointFile = document->pointFile();
            assert(pointFile->hasNextPoint());

            const auto position = vm::vec3(pointFile->currentPoint());
            moveCameraToPosition(position, true);
        }

        vm::vec3 MapView2D::doGetMoveDirection(const vm::direction direction) const {
            switch (direction) {
                case vm::direction::forward:
                    return vm::vec3(firstAxis(m_camera.direction()));
                case vm::direction::backward:
                    return vm::vec3(-firstAxis(m_camera.direction()));
                case vm::direction::left:
                    return vm::vec3(-firstAxis(m_camera.right()));
                case vm::direction::right:
                    return vm::vec3(firstAxis(m_camera.right()));
                case vm::direction::up:
                    return vm::vec3(firstAxis(m_camera.up()));
                case vm::direction::down:
                    return vm::vec3(-firstAxis(m_camera.up()));
                switchDefault()
            }
        }

        vm::vec3 MapView2D::doComputePointEntityPosition(const vm::bbox3& bounds) const {
            auto document = lock(m_document);

            vm::vec3 delta;
            const auto& grid = document->grid();

            const auto& worldBounds = document->worldBounds();

            const auto& hit = pickResult().query().pickable().type(Model::Brush::BrushHit).occluded().selected().first();
            if (hit.isMatch()) {
                const auto* face = Model::hitToFace(hit);
                return grid.moveDeltaForBounds(face->boundary(), bounds, worldBounds, pickRay(), hit.hitPoint());
            } else {
                const auto referenceBounds = document->referenceBounds();
                const auto& pickRay = MapView2D::pickRay();

                const auto toMin = referenceBounds.min - pickRay.origin;
                const auto toMax = referenceBounds.max - pickRay.origin;
                const auto anchor = dot(toMin, pickRay.direction) > dot(toMax, pickRay.direction) ? referenceBounds.min : referenceBounds.max;
                const auto dragPlane = vm::plane3(anchor, -pickRay.direction);

                const auto distance = intersect(pickRay, dragPlane);
                if (vm::isnan(distance)) {
                    return vm::vec3::zero;
                } else {
                    const auto hitPoint = pickRay.pointAtDistance(distance);
                    return grid.moveDeltaForBounds(dragPlane, bounds, worldBounds, pickRay, hitPoint);
                }
            }
        }

        ActionContext MapView2D::doGetActionContext() const {
            return ActionContext_Default;
        }

<<<<<<< HEAD
        ActionView MapView2D::doGetActionView() const {
            return ActionView_Map2D;
=======
        wxAcceleratorTable MapView2D::doCreateAccelerationTable(ActionContext context) const {
            auto document = lock(m_document);
            const auto& tags = document->smartTags();
            const auto& entityDefinitions = document->entityDefinitionManager().definitions();
            auto& actionManager = ActionManager::instance();
            return actionManager.createViewAcceleratorTable(context, ActionView_Map2D, tags, entityDefinitions);
>>>>>>> b99914a3
        }

        bool MapView2D::doCancel() {
            return false;
        }

        Renderer::RenderContext::RenderMode MapView2D::doGetRenderMode() {
            return Renderer::RenderContext::RenderMode_2D;
        }

        Renderer::Camera& MapView2D::doGetCamera() {
            return m_camera;
        }

        void MapView2D::doRenderGrid(Renderer::RenderContext& renderContext, Renderer::RenderBatch& renderBatch) {
            MapDocumentSPtr document = lock(m_document);
            renderBatch.addOneShot(new Renderer::GridRenderer(m_camera, document->worldBounds()));
        }

        void MapView2D::doRenderMap(Renderer::MapRenderer& renderer, Renderer::RenderContext& renderContext, Renderer::RenderBatch& renderBatch) {
            renderer.render(renderContext, renderBatch);

            MapDocumentSPtr document = lock(m_document);
            if (renderContext.showSelectionGuide() && document->hasSelectedNodes()) {
                const vm::bbox3& bounds = document->selectionBounds();
                Renderer::SelectionBoundsRenderer boundsRenderer(bounds);
                boundsRenderer.render(renderContext, renderBatch);
            }
        }

        void MapView2D::doRenderTools(MapViewToolBox& toolBox, Renderer::RenderContext& renderContext, Renderer::RenderBatch& renderBatch) {
            renderTools(renderContext, renderBatch);
        }

        void MapView2D::doRenderExtras(Renderer::RenderContext& renderContext, Renderer::RenderBatch& renderBatch) {}

        void MapView2D::doLinkCamera(CameraLinkHelper& helper) {
            helper.addCamera(&m_camera);
        }
    }
}<|MERGE_RESOLUTION|>--- conflicted
+++ resolved
@@ -1,18 +1,18 @@
 /*
  Copyright (C) 2010-2017 Kristian Duske
-
+ 
  This file is part of TrenchBroom.
-
+ 
  TrenchBroom is free software: you can redistribute it and/or modify
  it under the terms of the GNU General Public License as published by
  the Free Software Foundation, either version 3 of the License, or
  (at your option) any later version.
-
+ 
  TrenchBroom is distributed in the hope that it will be useful,
  but WITHOUT ANY WARRANTY; without even the implied warranty of
  MERCHANTABILITY or FITNESS FOR A PARTICULAR PURPOSE.  See the
  GNU General Public License for more details.
-
+ 
  You should have received a copy of the GNU General Public License
  along with TrenchBroom. If not, see <http://www.gnu.org/licenses/>.
  */
@@ -113,7 +113,7 @@
             }
             m_camera.setNearPlane(1.0f);
             m_camera.setFarPlane(32768.0f);
-
+            
         }
 
         void MapView2D::initializeToolChain(MapViewToolBox& toolBox) {
@@ -135,11 +135,11 @@
         void MapView2D::bindObservers() {
             m_camera.cameraDidChangeNotifier.addObserver(this, &MapView2D::cameraDidChange);
         }
-
+        
         void MapView2D::unbindObservers() {
             m_camera.cameraDidChangeNotifier.removeObserver(this, &MapView2D::cameraDidChange);
         }
-
+        
         void MapView2D::cameraDidChange(const Renderer::Camera* camera) {
             Refresh();
         }
@@ -147,26 +147,23 @@
         PickRequest MapView2D::doGetPickRequest(const int x, const int y) const {
             return PickRequest(vm::ray3(m_camera.pickRay(x, y)), m_camera);
         }
-
+        
         Model::PickResult MapView2D::doPick(const vm::ray3& pickRay) const {
             auto document = lock(m_document);
             const auto& editorContext = document->editorContext();
             const auto axis = firstComponent(pickRay.direction);
-
+            
             auto pickResult = Model::PickResult::bySize(editorContext, axis);
             document->pick(pickRay, pickResult);
-
+            
             return pickResult;
         }
 
-<<<<<<< HEAD
         void MapView2D::initializeGL() {
             MapViewBase::initializeGL();
             setCompass(new Renderer::Compass2D());
         }
 
-=======
->>>>>>> b99914a3
         void MapView2D::doUpdateViewport(const int x, const int y, const int width, const int height) {
             m_camera.setViewport(Renderer::Camera::Viewport(x, y, width, height));
         }
@@ -177,12 +174,12 @@
             const auto& worldBounds = document->worldBounds();
 
             const auto& pickRay = MapView2D::pickRay();
-
+            
             const auto toMin = referenceBounds.min - pickRay.origin;
             const auto toMax = referenceBounds.max - pickRay.origin;
             const auto anchor = dot(toMin, pickRay.direction) > dot(toMax, pickRay.direction) ? referenceBounds.min : referenceBounds.max;
             const auto dragPlane = vm::plane3(anchor, -pickRay.direction);
-
+            
             const auto distance = intersect(pickRay, dragPlane);;
             if (vm::isnan(distance)) {
                 return vm::vec3::zero;
@@ -191,32 +188,32 @@
                 return grid.moveDeltaForBounds(dragPlane, bounds, worldBounds, pickRay, hitPoint);
             }
         }
-
+        
         bool MapView2D::doCanSelectTall() {
             return true;
         }
-
+        
         void MapView2D::doSelectTall() {
             const MapDocumentSPtr document = lock(m_document);
             const vm::bbox3& worldBounds = document->worldBounds();
-
+            
             const FloatType min = dot(worldBounds.min, vm::vec3(m_camera.direction()));
             const FloatType max = dot(worldBounds.max, vm::vec3(m_camera.direction()));
-
+            
             const vm::plane3 minPlane(min, vm::vec3(m_camera.direction()));
             const vm::plane3 maxPlane(max, vm::vec3(m_camera.direction()));
-
+            
             const Model::BrushList& selectionBrushes = document->selectedNodes().brushes();
             assert(!selectionBrushes.empty());
-
+            
             const Model::BrushBuilder brushBuilder(document->world(), worldBounds);
             Model::BrushList tallBrushes(0);
             tallBrushes.reserve(selectionBrushes.size());
-
+            
             for (const Model::Brush* selectionBrush : selectionBrushes) {
                 std::vector<vm::vec3> tallVertices(0);
                 tallVertices.reserve(2 * selectionBrush->vertexCount());
-
+                
                 for (const Model::BrushVertex* vertex : selectionBrush->vertices()) {
                     tallVertices.push_back(minPlane.projectPoint(vertex->position()));
                     tallVertices.push_back(maxPlane.projectPoint(vertex->position()));
@@ -243,7 +240,7 @@
             const auto delta = diff * vm::vec3(m_camera.up() + m_camera.right());
             moveCameraToPosition(vm::vec3(m_camera.position()) + delta, animate);
         }
-
+        
         void MapView2D::doMoveCameraToPosition(const vm::vec3& position, const bool animate) {
             if (animate) {
                 animateCamera(vm::vec3f(position), m_camera.direction(), m_camera.up());
@@ -251,25 +248,20 @@
                 m_camera.moveTo(vm::vec3f(position));
             }
         }
-<<<<<<< HEAD
         
         void MapView2D::animateCamera(const vm::vec3f& position, const vm::vec3f& direction, const vm::vec3f& up, const int duration) {
-=======
-
-        void MapView2D::animateCamera(const vm::vec3f& position, const vm::vec3f& direction, const vm::vec3f& up, const wxLongLong duration) {
->>>>>>> b99914a3
             const auto actualPosition = dot(position, m_camera.up()) * m_camera.up() + dot(position, m_camera.right()) * m_camera.right() + dot(m_camera.position(), m_camera.direction()) * m_camera.direction();
             auto* animation = new CameraAnimation(m_camera, actualPosition, m_camera.direction(), m_camera.up(), duration);
             m_animationManager->runAnimation(animation, true);
         }
-
+        
         void MapView2D::doMoveCameraToCurrentTracePoint() {
             auto document = lock(m_document);
-
+            
             assert(document->isPointFileLoaded());
             auto* pointFile = document->pointFile();
             assert(pointFile->hasNextPoint());
-
+            
             const auto position = vm::vec3(pointFile->currentPoint());
             moveCameraToPosition(position, true);
         }
@@ -297,9 +289,9 @@
 
             vm::vec3 delta;
             const auto& grid = document->grid();
-
+            
             const auto& worldBounds = document->worldBounds();
-
+            
             const auto& hit = pickResult().query().pickable().type(Model::Brush::BrushHit).occluded().selected().first();
             if (hit.isMatch()) {
                 const auto* face = Model::hitToFace(hit);
@@ -307,12 +299,12 @@
             } else {
                 const auto referenceBounds = document->referenceBounds();
                 const auto& pickRay = MapView2D::pickRay();
-
+                
                 const auto toMin = referenceBounds.min - pickRay.origin;
                 const auto toMax = referenceBounds.max - pickRay.origin;
                 const auto anchor = dot(toMin, pickRay.direction) > dot(toMax, pickRay.direction) ? referenceBounds.min : referenceBounds.max;
                 const auto dragPlane = vm::plane3(anchor, -pickRay.direction);
-
+                
                 const auto distance = intersect(pickRay, dragPlane);
                 if (vm::isnan(distance)) {
                     return vm::vec3::zero;
@@ -327,31 +319,33 @@
             return ActionContext_Default;
         }
 
-<<<<<<< HEAD
         ActionView MapView2D::doGetActionView() const {
             return ActionView_Map2D;
-=======
+        }
+
+// FIXME: Port to Qt
+#if 0
         wxAcceleratorTable MapView2D::doCreateAccelerationTable(ActionContext context) const {
             auto document = lock(m_document);
             const auto& tags = document->smartTags();
             const auto& entityDefinitions = document->entityDefinitionManager().definitions();
             auto& actionManager = ActionManager::instance();
             return actionManager.createViewAcceleratorTable(context, ActionView_Map2D, tags, entityDefinitions);
->>>>>>> b99914a3
-        }
+        }
+#endif
 
         bool MapView2D::doCancel() {
             return false;
         }
-
+        
         Renderer::RenderContext::RenderMode MapView2D::doGetRenderMode() {
             return Renderer::RenderContext::RenderMode_2D;
         }
-
+        
         Renderer::Camera& MapView2D::doGetCamera() {
             return m_camera;
         }
-
+        
         void MapView2D::doRenderGrid(Renderer::RenderContext& renderContext, Renderer::RenderBatch& renderBatch) {
             MapDocumentSPtr document = lock(m_document);
             renderBatch.addOneShot(new Renderer::GridRenderer(m_camera, document->worldBounds()));
@@ -367,13 +361,13 @@
                 boundsRenderer.render(renderContext, renderBatch);
             }
         }
-
+        
         void MapView2D::doRenderTools(MapViewToolBox& toolBox, Renderer::RenderContext& renderContext, Renderer::RenderBatch& renderBatch) {
             renderTools(renderContext, renderBatch);
         }
-
+        
         void MapView2D::doRenderExtras(Renderer::RenderContext& renderContext, Renderer::RenderBatch& renderBatch) {}
-
+        
         void MapView2D::doLinkCamera(CameraLinkHelper& helper) {
             helper.addCamera(&m_camera);
         }
