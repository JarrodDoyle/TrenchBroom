--- conflicted
+++ resolved
@@ -55,13 +55,8 @@
         }
 
         void TextureCollectionEditor::createGui() {
-<<<<<<< HEAD
             QWidget* collectionEditor = nullptr;
-            
-=======
-            wxWindow* collectionEditor = nullptr;
 
->>>>>>> 25625af4
             auto document = lock(m_document);
             const Model::Game::TexturePackageType type = document->game()->texturePackageType();
             switch (type) {
@@ -72,17 +67,10 @@
                     collectionEditor = new DirectoryTextureCollectionEditor(this, m_document);
                     break;
             }
-<<<<<<< HEAD
-            
+
             auto* sizer = new QVBoxLayout();
             sizer->addWidget(collectionEditor, wxSizerFlags().Expand().Proportion(1));
-            
-=======
 
-            auto* sizer = new wxBoxSizer(wxVERTICAL);
-            sizer->Add(collectionEditor, wxSizerFlags().Expand().Proportion(1));
-
->>>>>>> 25625af4
             SetSizer(sizer);
             GetParent()->Layout();
         }
