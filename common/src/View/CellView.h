/*
 Copyright (C) 2010-2017 Kristian Duske

 This file is part of TrenchBroom.

 TrenchBroom is free software: you can redistribute it and/or modify
 it under the terms of the GNU General Public License as published by
 the Free Software Foundation, either version 3 of the License, or
 (at your option) any later version.

 TrenchBroom is distributed in the hope that it will be useful,
 but WITHOUT ANY WARRANTY; without even the implied warranty of
 MERCHANTABILITY or FITNESS FOR A PARTICULAR PURPOSE.  See the
 GNU General Public License for more details.

 You should have received a copy of the GNU General Public License
 along with TrenchBroom. If not, see <http://www.gnu.org/licenses/>.
 */

#ifndef TrenchBroom_CellView_h
#define TrenchBroom_CellView_h

#include "Renderer/RenderUtils.h"
#include "Renderer/Transformation.h"
#include "Renderer/FontDescriptor.h"
#include "Preferences.h"
#include "View/CellLayout.h"
#include "View/RenderView.h"

#include <QScrollBar>

#include <algorithm>

namespace TrenchBroom {
    namespace View {
        class GLContextManager;

<<<<<<< HEAD
=======
        template <typename CellData, typename GroupData>
>>>>>>> 25625af4
        class CellView : public RenderView {
        protected:
            using Layout = CellLayout;
            using Group = LayoutGroup;
            using Row = LayoutRow;
            using Cell = LayoutCell;
        private:
            Layout m_layout;
            Cell* m_selectedCell;
            bool m_layoutInitialized;

            bool m_valid;

            QScrollBar* m_scrollBar;
            QPoint m_lastMousePos;
            bool m_potentialDrag;

            void updateScrollBar() {
                if (m_scrollBar != nullptr) {
                    //int position = m_scrollBar->value(); // unused
                    int thumbSize = size().height();
                    int range = static_cast<int>(m_layout.height());
                    m_scrollBar->setRange(0, range);
                    //m_scrollBar->setValue(position); // no-op
                    m_scrollBar->setPageStep(thumbSize);
                }
            }

            void initLayout() {
                doInitLayout(m_layout);
                m_layoutInitialized = true;
            }

            void reloadLayout() {
                initLayout(); // always initialize the layout when reloading

                m_layout.clear();
                doReloadLayout(m_layout);
                updateScrollBar();

                m_valid = true;
            }

            void validate() {
                if (!m_valid)
                    reloadLayout();
            }
        public:
            CellView(GLContextManager& contextManager, QScrollBar* scrollBar = nullptr) :
            RenderView(contextManager),
            m_layoutInitialized(false),
            m_valid(false),
            m_scrollBar(scrollBar) {
                if (m_scrollBar != nullptr) {
                    connect(m_scrollBar, &QAbstractSlider::actionTriggered, this, &CellView::onScrollBarActionTriggered);
                    connect(m_scrollBar, &QAbstractSlider::valueChanged, this, &CellView::onScrollBarValueChanged);
                }
            }

            void invalidate() {
                m_valid = false;
            }

            void clear() {
                m_layout.clear();
                doClear();
                m_valid = true;
            }

            void resizeEvent(QResizeEvent* event) override {
                m_layout.setWidth(static_cast<float>(size().width()));
                updateScrollBar();

                RenderView::resizeEvent(event);
            }

            void onScrollBarValueChanged() {
                requestUpdate();
            }

            void onScrollBarActionTriggered(int action) {
                const auto top = static_cast<float>(m_scrollBar->value());
                const auto height = static_cast<float>(size().height());

                // NOTE: We call setSliderPosition(), not setValue()
                // see: https://doc.qt.io/archives/qt-4.8/qabstractslider.html#actionTriggered
                switch (action) {
                    case QAbstractSlider::SliderSingleStepAdd:
                        m_scrollBar->setSliderPosition(static_cast<int>(m_layout.rowPosition(top, 1))); // line down
                        break;
                    case QAbstractSlider::SliderSingleStepSub:
                        m_scrollBar->setSliderPosition(static_cast<int>(m_layout.rowPosition(top, -1))); // line up
                        break;
                    case QAbstractSlider::SliderPageStepAdd:
                        m_scrollBar->setSliderPosition(static_cast<int>(m_layout.rowPosition(top, 0))); // page down
                        break;
                    case QAbstractSlider::SliderPageStepSub:
                        m_scrollBar->setSliderPosition(static_cast<int>(m_layout.rowPosition(std::max(0.0f, top - height), 0))); // page up
                        break;
                    default:
                        break;
                }
                requestUpdate();
            }


            class DndHelper {
            private:
                CellView& m_cellView;
            public:
                DndHelper(CellView& cellView) :
                m_cellView(cellView) {
                    m_cellView.dndWillStart();
                }

                ~DndHelper() {
                    m_cellView.dndDidEnd();
                }
            };

            void mousePressEvent(QMouseEvent* event) override {
                if (event->button() == Qt::LeftButton) {
                    m_potentialDrag = true;
                } else if (event->button() == Qt::RightButton) {
                    if (event->modifiers() & Qt::AltModifier) {
                        m_lastMousePos = event->pos();
                    }
                }
            }

            void mouseReleaseEvent(QMouseEvent* event) override {
                if (event->button() == Qt::LeftButton) {
                    int top = m_scrollBar != nullptr ? m_scrollBar->value() : 0;
                    float x = static_cast<float>(event->localPos().x());
                    float y = static_cast<float>(event->localPos().y());
                    doLeftClick(m_layout, x, y);
                }
            }

            void mouseMoveEvent(QMouseEvent* event) override {
                if (event->buttons() & Qt::LeftButton) {
                    if (m_potentialDrag) {
                        startDrag(event);
                        m_potentialDrag = false;
                    }
                } else if ((event->buttons() & Qt::RightButton) && (event->modifiers() & Qt::AltModifier)) {
                    scroll(event);
                } else {
                    updateTooltip(event);
                }

                m_lastMousePos = event->pos();
            }

            void wheelEvent(QWheelEvent* event) override {
                if (m_scrollBar != nullptr) {
                    QPoint pixelDelta = event->pixelDelta();
                    if (pixelDelta.isNull()) {
                        QPoint degreeDelta = event->angleDelta() / 8;
                        pixelDelta = degreeDelta;
                    }

                    const int top = m_scrollBar->value();
                    const int height = static_cast<int>(m_layout.height());
                    const int newTop = std::min(std::max(0, top - pixelDelta.y()), height);
                    m_scrollBar->setValue(newTop);
                    requestUpdate();
                }
            }

            void startDrag(const QMouseEvent* event) {
#if 0 // FIXME: DND
                if (dndEnabled()) {
                    int top = m_scrollBar != nullptr ? m_scrollBar->value() : 0;
                    float x = static_cast<float>(event.GetX());
                    float y = static_cast<float>(event.GetY() + top);
                    const Cell* cell = nullptr;
                    if (m_layout.cellAt(x, y, &cell)) {
                        /*
                         wxImage* feedbackImage = dndImage(*cell);
                         int xOffset = event.GetX() - static_cast<int>(cell->itemBounds().left());
                         int yOffset = event.GetY() - static_cast<int>(cell->itemBounds().top()) + top;
                         */

                        const DndHelper dndHelper(*this);
                        wxTextDataObject dropData(dndData(*cell));
                        DropSource dropSource(dropData, this);
                        dropSource.DoDragDrop();
                    }
                }
#endif
            }
<<<<<<< HEAD
            
            void scroll(const QMouseEvent* event) {
=======

            void scroll(const wxMouseEvent& event) {
>>>>>>> 25625af4
                if (m_scrollBar != nullptr) {
                    const QPoint mousePosition = event->pos();
                    const int delta = mousePosition.y() - m_lastMousePos.y();
                    const int newThumbPosition = m_scrollBar->value() - delta;
                    m_scrollBar->setValue(newThumbPosition);
                    requestUpdate();
                }
            }
<<<<<<< HEAD
            
            void updateTooltip(const QMouseEvent* event) {
#if 0 // FIXME: TOOLTIPS
=======

            void updateTooltip(const wxMouseEvent& event) {
>>>>>>> 25625af4
                int top = m_scrollBar != nullptr ? m_scrollBar->GetThumbPosition() : 0;
                float x = static_cast<float>(event.GetX());
                float y = static_cast<float>(event.GetY() + top);
                const LayoutCell* cell = nullptr;
                if (m_layout.cellAt(x, y, &cell))
                    SetToolTip(tooltip(*cell));
                else
                    SetToolTip("");
#endif
            }
        private:
            void doRender() override {
                if (!m_valid)
                    validate();
                if (!m_layoutInitialized)
                    initLayout();

<<<<<<< HEAD
                // FIXME: check DPI awareness
                const int top = m_scrollBar != nullptr ? m_scrollBar->value() : 0;
                const QRect visibleRect = QRect(QPoint(0, top), size());
                
                const float y = static_cast<float>(visibleRect.y());
                const float h = static_cast<float>(visibleRect.height());
                
                const GLint viewLeft      = 0; //static_cast<GLint>(GetClientRect().GetLeft());
                const GLint viewTop       = 0; //static_cast<GLint>(GetClientRect().GetBottom());
                const GLint viewRight     = width(); //static_cast<GLint>(GetClientRect().GetRight());
                const GLint viewBottom    = height(); //static_cast<GLint>(GetClientRect().GetTop());
=======
                const int top = m_scrollBar != nullptr ? m_scrollBar->GetThumbPosition() : 0;
                const wxRect visibleRect = wxRect(wxPoint(0, top), GetClientSize());

                const float y = static_cast<float>(visibleRect.GetY());
                const float height = static_cast<float>(visibleRect.GetHeight());

                const GLint viewLeft      = static_cast<GLint>(GetClientRect().GetLeft());
                const GLint viewTop       = static_cast<GLint>(GetClientRect().GetBottom());
                const GLint viewRight     = static_cast<GLint>(GetClientRect().GetRight());
                const GLint viewBottom    = static_cast<GLint>(GetClientRect().GetTop());
>>>>>>> 25625af4
                glViewport(viewLeft, viewBottom, viewRight - viewLeft, viewTop - viewBottom);

                setupGL();
                doRender(m_layout, y, h);
            }

            void setupGL() {
                glAssert(glEnable(GL_MULTISAMPLE));
                glAssert(glEnable(GL_BLEND));
                glAssert(glBlendFunc(GL_SRC_ALPHA, GL_ONE_MINUS_SRC_ALPHA));
                glAssert(glEnable(GL_CULL_FACE));
                glAssert(glEnable(GL_DEPTH_TEST));
                glAssert(glDepthFunc(GL_LEQUAL));
                glAssert(glShadeModel(GL_SMOOTH));
            }

            virtual void doInitLayout(Layout& layout) = 0;
            virtual void doReloadLayout(Layout& layout) = 0;
            virtual void doClear() {}
            virtual void doRender(Layout& layout, float y, float height) = 0;
            virtual void doLeftClick(Layout& layout, float x, float y) {}

            virtual bool dndEnabled() { return false; }
            virtual void dndWillStart() {}
            virtual void dndDidEnd() {}
            virtual QPixmap dndImage(const Cell& cell) { assert(false); return QPixmap(); }
            virtual QString dndData(const Cell& cell) { assert(false); return ""; }
            virtual QString tooltip(const Cell& cell) { return ""; }
        public: // implement InputEventProcessor interface
            void processEvent(const KeyEvent& event) override {}
            void processEvent(const MouseEvent& event) override {}
            void processEvent(const CancelEvent& event) override {}
        };
    }
}

#endif<|MERGE_RESOLUTION|>--- conflicted
+++ resolved
@@ -35,10 +35,6 @@
     namespace View {
         class GLContextManager;
 
-<<<<<<< HEAD
-=======
-        template <typename CellData, typename GroupData>
->>>>>>> 25625af4
         class CellView : public RenderView {
         protected:
             using Layout = CellLayout;
@@ -231,13 +227,8 @@
                 }
 #endif
             }
-<<<<<<< HEAD
-            
+
             void scroll(const QMouseEvent* event) {
-=======
-
-            void scroll(const wxMouseEvent& event) {
->>>>>>> 25625af4
                 if (m_scrollBar != nullptr) {
                     const QPoint mousePosition = event->pos();
                     const int delta = mousePosition.y() - m_lastMousePos.y();
@@ -246,14 +237,9 @@
                     requestUpdate();
                 }
             }
-<<<<<<< HEAD
-            
+
             void updateTooltip(const QMouseEvent* event) {
 #if 0 // FIXME: TOOLTIPS
-=======
-
-            void updateTooltip(const wxMouseEvent& event) {
->>>>>>> 25625af4
                 int top = m_scrollBar != nullptr ? m_scrollBar->GetThumbPosition() : 0;
                 float x = static_cast<float>(event.GetX());
                 float y = static_cast<float>(event.GetY() + top);
@@ -271,30 +257,17 @@
                 if (!m_layoutInitialized)
                     initLayout();
 
-<<<<<<< HEAD
                 // FIXME: check DPI awareness
                 const int top = m_scrollBar != nullptr ? m_scrollBar->value() : 0;
                 const QRect visibleRect = QRect(QPoint(0, top), size());
-                
+
                 const float y = static_cast<float>(visibleRect.y());
                 const float h = static_cast<float>(visibleRect.height());
-                
+
                 const GLint viewLeft      = 0; //static_cast<GLint>(GetClientRect().GetLeft());
                 const GLint viewTop       = 0; //static_cast<GLint>(GetClientRect().GetBottom());
                 const GLint viewRight     = width(); //static_cast<GLint>(GetClientRect().GetRight());
                 const GLint viewBottom    = height(); //static_cast<GLint>(GetClientRect().GetTop());
-=======
-                const int top = m_scrollBar != nullptr ? m_scrollBar->GetThumbPosition() : 0;
-                const wxRect visibleRect = wxRect(wxPoint(0, top), GetClientSize());
-
-                const float y = static_cast<float>(visibleRect.GetY());
-                const float height = static_cast<float>(visibleRect.GetHeight());
-
-                const GLint viewLeft      = static_cast<GLint>(GetClientRect().GetLeft());
-                const GLint viewTop       = static_cast<GLint>(GetClientRect().GetBottom());
-                const GLint viewRight     = static_cast<GLint>(GetClientRect().GetRight());
-                const GLint viewBottom    = static_cast<GLint>(GetClientRect().GetTop());
->>>>>>> 25625af4
                 glViewport(viewLeft, viewBottom, viewRight - viewLeft, viewTop - viewBottom);
 
                 setupGL();
