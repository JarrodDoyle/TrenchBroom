--- conflicted
+++ resolved
@@ -48,19 +48,11 @@
             public:
                 bool IsEmpty() const;
                 size_t Count() const;
-<<<<<<< HEAD
-                
+
                 const QString GetValue(size_t index) const;
                 const QString GetDescription(size_t index) const;
-                
+
                 void Add(const QString& value, const QString& description);
-=======
-
-                const wxString GetValue(size_t index) const;
-                const wxString GetDescription(size_t index) const;
-
-                void Add(const wxString& value, const wxString& description);
->>>>>>> 25625af4
             };
 
             class Helper {
@@ -122,15 +114,9 @@
             AutoCompleteTextControl();
             AutoCompleteTextControl(QWidget* parent, wxWindowID id, const QString& value = wxEmptyString, const wxPoint& pos = wxDefaultPosition, const wxSize& size = wxDefaultSize, long style = 0, const wxValidator& validator = wxDefaultValidator, const QString& name = wxTextCtrlNameStr);
             ~AutoCompleteTextControl();
-<<<<<<< HEAD
-            
+
             void Create(QWidget* parent, wxWindowID id, const QString& value = wxEmptyString, const wxPoint& pos = wxDefaultPosition, const wxSize& size = wxDefaultSize, long style = 0, const wxValidator& validator = wxDefaultValidator, const QString& name = wxTextCtrlNameStr);
-            
-=======
 
-            void Create(wxWindow* parent, wxWindowID id, const wxString& value = wxEmptyString, const wxPoint& pos = wxDefaultPosition, const wxSize& size = wxDefaultSize, long style = 0, const wxValidator& validator = wxDefaultValidator, const wxString& name = wxTextCtrlNameStr);
-
->>>>>>> 25625af4
             void SetHelper(Helper* helper);
         private:
             void OnChar(wxKeyEvent& event);
@@ -142,15 +128,9 @@
             void StartAutoCompletion(size_t startIndex);
             void UpdateAutoCompletion();
             void EndAutoCompletion();
-<<<<<<< HEAD
-            
+
             void PerformAutoComplete(const QString& replacement);
-            
-=======
 
-            void PerformAutoComplete(const wxString& replacement);
-
->>>>>>> 25625af4
             void OnKillFocus(wxFocusEvent& event);
             void OnDelayedEventBinding(wxIdleEvent& event);
         public:
