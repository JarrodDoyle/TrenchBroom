--- conflicted
+++ resolved
@@ -35,12 +35,6 @@
                 setSizePolicy(QSizePolicy(QSizePolicy::Fixed, QSizePolicy::Ignored));
             }
         }
-<<<<<<< HEAD
-=======
-
-        void BorderLine::OnPaint(wxPaintEvent& event) {
-            if (IsBeingDeleted()) return;
->>>>>>> 25625af4
 
         QSize BorderLine::sizeHint() const {
             return QSize(m_thickness, m_thickness);
