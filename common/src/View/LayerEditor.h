/*
 Copyright (C) 2010-2017 Kristian Duske

 This file is part of TrenchBroom.

 TrenchBroom is free software: you can redistribute it and/or modify
 it under the terms of the GNU General Public License as published by
 the Free Software Foundation, either version 3 of the License, or
 (at your option) any later version.

 TrenchBroom is distributed in the hope that it will be useful,
 but WITHOUT ANY WARRANTY; without even the implied warranty of
 MERCHANTABILITY or FITNESS FOR A PARTICULAR PURPOSE.  See the
 GNU General Public License for more details.

 You should have received a copy of the GNU General Public License
 along with TrenchBroom. If not, see <http://www.gnu.org/licenses/>.
 */

#ifndef TrenchBroom_LayerEditor
#define TrenchBroom_LayerEditor

#include "StringUtils.h"
#include "Model/ModelTypes.h"
#include "View/ViewTypes.h"

#include <QWidget>

namespace TrenchBroom {
    namespace View {
        class LayerCommand;
        class LayerListBox;
<<<<<<< HEAD
        
        class LayerEditor : public QWidget {
            Q_OBJECT
=======

        class LayerEditor : public wxPanel {
>>>>>>> 25625af4
        private:
            static const int MoveSelectionToLayerCommandId = 1;
            static const int SelectAllInLayerCommandId = 2;
            static const int ToggleLayerVisibleCommandId = 3;
            static const int ToggleLayerLockedCommandId = 4;
            static const int RemoveLayerCommandId = 5;

            MapDocumentWPtr m_document;
            LayerListBox* m_layerList;
        public:
            LayerEditor(QWidget* parent, MapDocumentWPtr document);
        private:
            void OnSetCurrentLayer(LayerCommand& event);
            void OnLayerRightClick(LayerCommand& event);

            class CollectMoveableNodes;
<<<<<<< HEAD
            void OnMoveSelectionToLayer();
            bool canMoveSelectionToLayer() const;
            
            void OnToggleLayerVisibleFromMenu();
=======
            void OnMoveSelectionToLayer(wxCommandEvent& event);
            void OnUpdateMoveSelectionToLayerUI(wxUpdateUIEvent& event);

            void OnToggleLayerVisibleFromMenu(wxCommandEvent& event);
>>>>>>> 25625af4
            void OnToggleLayerVisibleFromList(LayerCommand& event);
            bool canToggleLayerVisible() const;
            void toggleLayerVisible(Model::Layer* layer);
<<<<<<< HEAD
            
            void OnToggleLayerLockedFromMenu();
=======

            void OnToggleLayerLockedFromMenu(wxCommandEvent& event);
>>>>>>> 25625af4
            void OnToggleLayerLockedFromList(LayerCommand& event);
            bool canToggleLayerLocked() const;
            void toggleLayerLocked(Model::Layer* layer);

<<<<<<< HEAD
            void OnSelectAllInLayer();
            
            void OnAddLayer();
            String queryLayerName();
            
            void OnRemoveLayer();
            bool canRemoveLayer() const;
=======
            void OnSelectAllInLayer(wxCommandEvent& event);

            void OnAddLayer(wxCommandEvent& event);
            String queryLayerName();

            void OnRemoveLayer(wxCommandEvent& event);
            void OnUpdateRemoveLayerUI(wxUpdateUIEvent& event);
>>>>>>> 25625af4

            void OnShowAllLayers();
        private:
            Model::Layer* findVisibleAndUnlockedLayer(const Model::Layer* except) const;
            void moveSelectedNodesToLayer(MapDocumentSPtr document, Model::Layer* layer);
            void createGui();
        };
    }
}

#endif /* defined(TrenchBroom_LayerEditor) */<|MERGE_RESOLUTION|>--- conflicted
+++ resolved
@@ -30,14 +30,9 @@
     namespace View {
         class LayerCommand;
         class LayerListBox;
-<<<<<<< HEAD
-        
+
         class LayerEditor : public QWidget {
             Q_OBJECT
-=======
-
-        class LayerEditor : public wxPanel {
->>>>>>> 25625af4
         private:
             static const int MoveSelectionToLayerCommandId = 1;
             static const int SelectAllInLayerCommandId = 2;
@@ -54,48 +49,26 @@
             void OnLayerRightClick(LayerCommand& event);
 
             class CollectMoveableNodes;
-<<<<<<< HEAD
             void OnMoveSelectionToLayer();
             bool canMoveSelectionToLayer() const;
-            
+
             void OnToggleLayerVisibleFromMenu();
-=======
-            void OnMoveSelectionToLayer(wxCommandEvent& event);
-            void OnUpdateMoveSelectionToLayerUI(wxUpdateUIEvent& event);
-
-            void OnToggleLayerVisibleFromMenu(wxCommandEvent& event);
->>>>>>> 25625af4
             void OnToggleLayerVisibleFromList(LayerCommand& event);
             bool canToggleLayerVisible() const;
             void toggleLayerVisible(Model::Layer* layer);
-<<<<<<< HEAD
-            
+
             void OnToggleLayerLockedFromMenu();
-=======
-
-            void OnToggleLayerLockedFromMenu(wxCommandEvent& event);
->>>>>>> 25625af4
             void OnToggleLayerLockedFromList(LayerCommand& event);
             bool canToggleLayerLocked() const;
             void toggleLayerLocked(Model::Layer* layer);
 
-<<<<<<< HEAD
             void OnSelectAllInLayer();
-            
+
             void OnAddLayer();
             String queryLayerName();
-            
+
             void OnRemoveLayer();
             bool canRemoveLayer() const;
-=======
-            void OnSelectAllInLayer(wxCommandEvent& event);
-
-            void OnAddLayer(wxCommandEvent& event);
-            String queryLayerName();
-
-            void OnRemoveLayer(wxCommandEvent& event);
-            void OnUpdateRemoveLayerUI(wxUpdateUIEvent& event);
->>>>>>> 25625af4
 
             void OnShowAllLayers();
         private:
