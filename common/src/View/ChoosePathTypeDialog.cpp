--- conflicted
+++ resolved
@@ -30,11 +30,6 @@
 
 namespace TrenchBroom {
     namespace View {
-<<<<<<< HEAD
-=======
-        wxIMPLEMENT_DYNAMIC_CLASS(ChoosePathTypeDialog, wxDialog)
-
->>>>>>> 25625af4
         ChoosePathTypeDialog::ChoosePathTypeDialog() :
         QDialog(nullptr),
         m_absPath(""),
@@ -43,24 +38,16 @@
         m_appRelativePath("") {
             createGui();
         }
-<<<<<<< HEAD
-        
+
         ChoosePathTypeDialog::ChoosePathTypeDialog(QWidget* parent, const IO::Path& absPath, const IO::Path& docPath, const IO::Path& gamePath) :
         QDialog(parent),
-=======
-
-
-        ChoosePathTypeDialog::ChoosePathTypeDialog(wxWindow* parent, const IO::Path& absPath, const IO::Path& docPath, const IO::Path& gamePath) :
-        wxDialog(parent, wxID_ANY, "Path Type"),
->>>>>>> 25625af4
         m_absPath(absPath),
         m_docRelativePath(makeRelativePath(absPath, docPath.deleteLastComponent())),
         m_gameRelativePath(makeRelativePath(absPath, gamePath)),
         m_appRelativePath(makeRelativePath(absPath, IO::SystemPaths::appDirectory())) {
             createGui();
         }
-<<<<<<< HEAD
-        
+
         void ChoosePathTypeDialog::createGui() {
             setWindowTitle(tr("Path Type"));
             setWindowIconTB(this);
@@ -75,19 +62,19 @@
             m_absRadio->setFont(boldFont);
             m_absRadio->setChecked(true);
             QLabel* absolutePathText = new QLabel(m_absPath.asQString());
-            
+
             m_docRelativeRadio = new QRadioButton(tr("Relative to map file"));
             m_docRelativeRadio->setFont(boldFont);
             if (m_docRelativePath.isEmpty())
                 m_docRelativeRadio->setEnabled(false);
             QLabel* mapRelativePathText = new QLabel(m_docRelativePath.isEmpty() ? tr("Could not build a path.") : m_docRelativePath.asQString());
-            
+
             m_appRelativeRadio = new QRadioButton(tr("Relative to application executable"));
             m_appRelativeRadio->setFont(boldFont);
             if (m_appRelativePath.isEmpty())
                 m_appRelativeRadio->setEnabled(false);
             QLabel* appRelativePathText = new QLabel(m_appRelativePath.isEmpty() ? tr("Could not build a path.") : m_appRelativePath.asQString());
-            
+
             m_gameRelativeRadio = new QRadioButton(tr("Relative to game directory"));
             if (m_gameRelativePath.isEmpty())
                 m_gameRelativeRadio->setEnabled(false);
@@ -95,7 +82,7 @@
             QLabel* gameRelativePathText = new QLabel(m_gameRelativePath.isEmpty() ? tr("Could not build a path.") : m_gameRelativePath.asQString());
 
             auto* innerSizer = new QVBoxLayout();
-            
+
             innerSizer->addWidget(infoText);
 
             innerSizer->addWidget(m_absRadio);
@@ -112,91 +99,11 @@
 
             auto* okCancelButtons = new QDialogButtonBox(QDialogButtonBox::Ok | QDialogButtonBox::Cancel);
             innerSizer->addWidget(okCancelButtons);
-            
+
             setLayout(innerSizer);
 
             connect(okCancelButtons, &QDialogButtonBox::accepted, this, &QDialog::accept);
             connect(okCancelButtons, &QDialogButtonBox::rejected, this, &QDialog::reject);
-=======
-
-        bool ChoosePathTypeDialog::Create() {
-            setWindowIcon(this);
-
-            wxPanel* panel = new wxPanel(this);
-
-            wxStaticText* infoText = new wxStaticText(panel, wxID_ANY, "Paths can be stored either as absolute paths or as relative paths. Please choose how you want to store this path.");
-            infoText->Wrap(370);
-
-            m_absRadio = new wxRadioButton(panel, wxID_ANY, "Absolute");
-            m_absRadio->SetFont(m_absRadio->GetFont().MakeBold());
-            m_absRadio->SetValue(true);
-            wxStaticText* absolutePathText = new wxStaticText(panel, wxID_ANY, m_absPath.asString(), wxDefaultPosition, wxDefaultSize, wxST_ELLIPSIZE_MIDDLE);
-
-            m_docRelativeRadio = new wxRadioButton(panel, wxID_ANY, "Relative to map file");
-            m_docRelativeRadio->SetFont(m_docRelativeRadio->GetFont().MakeBold());
-            if (m_docRelativePath.isEmpty())
-                m_docRelativeRadio->Enable(false);
-            wxStaticText* mapRelativePathText = new wxStaticText(panel, wxID_ANY, m_docRelativePath.isEmpty() ? "Could not build a path." : m_docRelativePath.asString(), wxDefaultPosition, wxDefaultSize, wxST_ELLIPSIZE_MIDDLE);
-
-            m_appRelativeRadio = new wxRadioButton(panel, wxID_ANY, "Relative to application executable");
-            m_appRelativeRadio->SetFont(m_appRelativeRadio->GetFont().MakeBold());
-            if (m_appRelativePath.isEmpty())
-                m_appRelativeRadio->Enable(false);
-            wxStaticText* appRelativePathText = new wxStaticText(panel, wxID_ANY, m_appRelativePath.isEmpty() ? "Could not build a path." : m_appRelativePath.asString(), wxDefaultPosition, wxDefaultSize, wxST_ELLIPSIZE_MIDDLE);
-
-            m_gameRelativeRadio = new wxRadioButton(panel, wxID_ANY, "Relative to game directory");
-            if (m_gameRelativePath.isEmpty())
-                m_gameRelativeRadio->Enable(false);
-            m_gameRelativeRadio->SetFont(m_gameRelativeRadio->GetFont().MakeBold());
-            wxStaticText* gameRelativePathText = new wxStaticText(panel, wxID_ANY, m_gameRelativePath.isEmpty() ? "Could not build a path." : m_gameRelativePath.asString(), wxDefaultPosition, wxDefaultSize, wxST_ELLIPSIZE_MIDDLE);
-
-#if defined __APPLE__
-            absolutePathText->SetFont(*wxSMALL_FONT);
-            mapRelativePathText->SetFont(*wxSMALL_FONT);
-            appRelativePathText->SetFont(*wxSMALL_FONT);
-            gameRelativePathText->SetFont(*wxSMALL_FONT);
-#endif
-
-            wxGridBagSizer* innerSizer = new wxGridBagSizer();
-
-            innerSizer->Add(infoText, wxGBPosition(0, 0), wxGBSpan(1, 2));
-            innerSizer->Add(1, 2 * LayoutConstants::WideVMargin, wxGBPosition(1,0), wxGBSpan(1,2));
-
-            innerSizer->Add(m_absRadio, wxGBPosition(2, 0), wxGBSpan(1, 2));
-            innerSizer->Add(18, 1, wxGBPosition(3, 0), wxGBSpan(1, 1));
-            innerSizer->Add(absolutePathText, wxGBPosition(3, 1), wxGBSpan(1, 1));
-            innerSizer->Add(1, LayoutConstants::WideVMargin, wxGBPosition(4,0), wxGBSpan(1,2));
-
-            innerSizer->Add(m_docRelativeRadio, wxGBPosition(5, 0), wxGBSpan(1, 2));
-            innerSizer->Add(18, 1, wxGBPosition(6, 0), wxGBSpan(1, 1));
-            innerSizer->Add(mapRelativePathText, wxGBPosition(6, 1), wxGBSpan(1, 1));
-            innerSizer->Add(1, LayoutConstants::WideVMargin, wxGBPosition(7,0), wxGBSpan(1,2));
-
-            innerSizer->Add(m_appRelativeRadio, wxGBPosition(8, 0), wxGBSpan(1, 2));
-            innerSizer->Add(18, 1, wxGBPosition(9, 0), wxGBSpan(1, 1));
-            innerSizer->Add(appRelativePathText, wxGBPosition(9, 1), wxGBSpan(1, 1));
-            innerSizer->Add(1, LayoutConstants::WideVMargin, wxGBPosition(10,0), wxGBSpan(1,2));
-
-            innerSizer->Add(m_gameRelativeRadio, wxGBPosition(11, 0), wxGBSpan(1, 2));
-            innerSizer->Add(18, 1, wxGBPosition(12, 0), wxGBSpan(1, 1));
-            innerSizer->Add(gameRelativePathText, wxGBPosition(12, 1), wxGBSpan(1, 1));
-
-            wxSizer* panelSizer = new wxBoxSizer(wxVERTICAL);
-            panelSizer->Add(innerSizer, 1, wxEXPAND | wxALL, LayoutConstants::DialogOuterMargin);
-            panel->SetSizerAndFit(panelSizer);
-
-            wxSizer* buttonSizer = CreateStdDialogButtonSizer(wxOK | wxCANCEL);
-            wxSizer* outerSizer = new wxBoxSizer(wxVERTICAL);
-            outerSizer->Add(panel, 1, wxEXPAND);
-            outerSizer->Add(wrapDialogButtonSizer(buttonSizer, this), 0, wxEXPAND);
-
-            SetSizerAndFit(outerSizer);
-            CentreOnParent();
-
-            Bind(wxEVT_CLOSE_WINDOW, &ChoosePathTypeDialog::OnClose, this);
-
-            return true;
->>>>>>> 25625af4
        }
 
         const IO::Path& ChoosePathTypeDialog::path() const {
