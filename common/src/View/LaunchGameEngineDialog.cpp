--- conflicted
+++ resolved
@@ -57,44 +57,25 @@
             MapDocumentSPtr document = lock(m_document);
             const String& gameName = document->game()->gameName();
             CurrentGameIndicator* gameIndicator = new CurrentGameIndicator(this, gameName);
-<<<<<<< HEAD
-            
+
             QWidget* midPanel = new QWidget(this);
-            
-=======
-
-            wxPanel* midPanel = new wxPanel(this);
-
->>>>>>> 25625af4
+
             Model::GameFactory& gameFactory = Model::GameFactory::instance();
             const Model::GameConfig& gameConfig = gameFactory.gameConfig(gameName);
             const Model::GameEngineConfig& gameEngineConfig = gameConfig.gameEngineConfig();
             m_gameEngineList = new GameEngineProfileListBox(midPanel, gameEngineConfig);
             m_gameEngineList->SetEmptyText("Click the 'Configure engines...' button to create a game engine profile.");
-<<<<<<< HEAD
-            
+
             QLabel* header = new QLabel(midPanel, wxID_ANY, "Launch Engine");
             header->SetFont(header->GetFont().Larger().Larger().Bold());
-            
+
             QLabel* message = new QLabel(midPanel, wxID_ANY, "Select a game engine from the list on the right and edit the commandline parameters in the text box below. You can use variables to refer to the map name and other values.");
-=======
-
-            wxStaticText* header = new wxStaticText(midPanel, wxID_ANY, "Launch Engine");
-            header->SetFont(header->GetFont().Larger().Larger().Bold());
-
-            wxStaticText* message = new wxStaticText(midPanel, wxID_ANY, "Select a game engine from the list on the right and edit the commandline parameters in the text box below. You can use variables to refer to the map name and other values.");
->>>>>>> 25625af4
             message->Wrap(350);
 
             wxButton* openPreferencesButton = new wxButton(midPanel, wxID_ANY, "Configure engines...");
             openPreferencesButton->Bind(wxEVT_BUTTON, &LaunchGameEngineDialog::OnEditGameEnginesButton, this);
-<<<<<<< HEAD
-            
+
             QLabel* parameterLabel = new QLabel(midPanel, wxID_ANY, "Parameters");
-=======
-
-            wxStaticText* parameterLabel = new wxStaticText(midPanel, wxID_ANY, "Parameters");
->>>>>>> 25625af4
             parameterLabel->SetFont(parameterLabel->GetFont().Bold());
 
             m_parameterText = new AutoCompleteTextControl(midPanel, wxID_ANY, "", wxDefaultPosition, wxDefaultSize, wxTE_PROCESS_ENTER);
@@ -103,15 +84,9 @@
             m_parameterText->Bind(wxEVT_UPDATE_UI, &LaunchGameEngineDialog::OnUpdateParameterTextUI, this);
 
             m_parameterText->SetHelper(new ELAutoCompleteHelper(variables()));
-<<<<<<< HEAD
-            
+
             auto* midLeftSizer = new QVBoxLayout();
             midLeftSizer->addSpacing(20);
-=======
-
-            wxSizer* midLeftSizer = new wxBoxSizer(wxVERTICAL);
-            midLeftSizer->AddSpacer(20);
->>>>>>> 25625af4
             midLeftSizer->Add(header, wxSizerFlags().Expand());
             midLeftSizer->addSpacing(20);
             midLeftSizer->Add(message, wxSizerFlags().Expand());
@@ -121,17 +96,10 @@
             midLeftSizer->Add(parameterLabel);
             midLeftSizer->addSpacing(LayoutConstants::NarrowVMargin);
             midLeftSizer->Add(m_parameterText, wxSizerFlags().Expand());
-<<<<<<< HEAD
             midLeftSizer->addSpacing(20);
-            
+
             auto* midSizer = new QHBoxLayout();
             midSizer->addSpacing(20);
-=======
-            midLeftSizer->AddSpacer(20);
-
-            wxSizer* midSizer = new wxBoxSizer(wxHORIZONTAL);
-            midSizer->AddSpacer(20);
->>>>>>> 25625af4
             midSizer->Add(midLeftSizer, wxSizerFlags().Expand().Proportion(1));
             midSizer->addSpacing(20);
             midSizer->Add(new BorderLine(midPanel, BorderLine::Direction_Vertical), wxSizerFlags().Expand());
@@ -157,13 +125,8 @@
             outerSizer->Add(new BorderLine(this, BorderLine::Direction_Horizontal), wxSizerFlags().Expand());
             outerSizer->Add(midPanel, wxSizerFlags().Expand().Proportion(1));
             outerSizer->Add(wrapDialogButtonSizer(buttonSizer, this), wxSizerFlags().Expand());
-<<<<<<< HEAD
-            
+
             setLayout(outerSizer);
-=======
-
-            SetSizerAndFit(outerSizer);
->>>>>>> 25625af4
 
             m_gameEngineList->Bind(wxEVT_LISTBOX, &LaunchGameEngineDialog::OnSelectGameEngineProfile, this);
             m_gameEngineList->Bind(wxEVT_LISTBOX_DCLICK, &LaunchGameEngineDialog::OnLaunch, this);
