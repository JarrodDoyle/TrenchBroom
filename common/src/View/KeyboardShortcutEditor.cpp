/*
 Copyright (C) 2010-2017 Kristian Duske

 This file is part of TrenchBroom.

 TrenchBroom is free software: you can redistribute it and/or modify
 it under the terms of the GNU General Public License as published by
 the Free Software Foundation, either version 3 of the License, or
 (at your option) any later version.

 TrenchBroom is distributed in the hope that it will be useful,
 but WITHOUT ANY WARRANTY; without even the implied warranty of
 MERCHANTABILITY or FITNESS FOR A PARTICULAR PURPOSE.  See the
 GNU General Public License for more details.

 You should have received a copy of the GNU General Public License
 along with TrenchBroom.  If not, see <http://www.gnu.org/licenses/>.
 */

#include "KeyboardShortcutEditor.h"

#include "View/KeyboardShortcut.h"
#include "View/KeyboardShortcutEvent.h"

#include <wx/panel.h>
#include <wx/settings.h>
#include <wx/sizer.h>
#include <QLabel>

namespace TrenchBroom {
    namespace View {
        void KeyboardShortcutEditor::update() {
            if (!KeyboardShortcut::isShortcutValid(m_key, m_modifiers[0], m_modifiers[1], m_modifiers[2])) {
                resetKey();
                resetModifiers();
            }

            KeyboardShortcut::sortModifierKeys(m_modifiers[0], m_modifiers[1], m_modifiers[2]);
            const auto label = KeyboardShortcut::shortcutDisplayString(m_key, m_modifiers[0], m_modifiers[1], m_modifiers[2]);
            m_shortcutLabel->SetLabel(label);
            Refresh();
        }
<<<<<<< HEAD
        
        KeyboardShortcutEditor::KeyboardShortcutEditor(QWidget* parent, wxWindowID windowId, const wxPoint& pos, const wxSize& size, long style, const wxValidator& validator, const QString& name) :
=======

        KeyboardShortcutEditor::KeyboardShortcutEditor(wxWindow* parent, wxWindowID windowId, const wxPoint& pos, const wxSize& size, long style, const wxValidator& validator, const wxString& name) :
>>>>>>> 25625af4
        wxControl(parent, windowId, pos, size, style | wxTAB_TRAVERSAL | wxWANTS_CHARS, validator, name),
        m_panel(new QWidget(this)),
        m_shortcutLabel(new QLabel(m_panel, wxID_ANY, "")),
        m_resetOnNextKey(false) {
            resetKey();
            resetModifiers();
<<<<<<< HEAD
            
            auto* panelSizer = new QVBoxLayout();
=======

            auto* panelSizer = new wxBoxSizer(wxVERTICAL);
>>>>>>> 25625af4
            panelSizer->Add(m_shortcutLabel, 0, wxEXPAND);
            m_panel->SetSizer(panelSizer);

            auto* sizer = new QVBoxLayout();
            sizer->addWidget(m_panel, 1, wxEXPAND);
            SetSizer(sizer);

            Bind(wxEVT_PAINT, &KeyboardShortcutEditor::OnPaint, this);
            Bind(wxEVT_SET_FOCUS, &KeyboardShortcutEditor::OnSetFocus, this);
            Bind(wxEVT_KILL_FOCUS, &KeyboardShortcutEditor::OnKillFocus, this);
            Bind(wxEVT_KEY_DOWN, &KeyboardShortcutEditor::OnKeyDown, this);
            Bind(wxEVT_KEY_UP, &KeyboardShortcutEditor::OnKeyUp, this);

            Bind(wxEVT_LEFT_DOWN, &KeyboardShortcutEditor::OnMouseDown, this);
            Bind(wxEVT_RIGHT_DOWN, &KeyboardShortcutEditor::OnMouseDown, this);
            Bind(wxEVT_LEFT_DCLICK, &KeyboardShortcutEditor::OnMouseDown, this);

            m_panel->Bind(wxEVT_LEFT_DOWN, &KeyboardShortcutEditor::OnMouseDown, this);
            m_panel->Bind(wxEVT_RIGHT_DOWN, &KeyboardShortcutEditor::OnMouseDown, this);
            m_panel->Bind(wxEVT_LEFT_DCLICK, &KeyboardShortcutEditor::OnMouseDown, this);

            m_shortcutLabel->Bind(wxEVT_LEFT_DOWN, &KeyboardShortcutEditor::OnMouseDown, this);
            m_shortcutLabel->Bind(wxEVT_RIGHT_DOWN, &KeyboardShortcutEditor::OnMouseDown, this);
            m_shortcutLabel->Bind(wxEVT_LEFT_DCLICK, &KeyboardShortcutEditor::OnMouseDown, this);
        }

        int KeyboardShortcutEditor::key() const {
            return m_key;
        }

        int KeyboardShortcutEditor::modifier1() const {
            return m_modifiers[0];
        }

        int KeyboardShortcutEditor::modifier2() const {
            return m_modifiers[1];
        }

        int KeyboardShortcutEditor::modifier3() const {
            return m_modifiers[2];
        }

        void KeyboardShortcutEditor::SetShortcut(const KeyboardShortcut& shortcut) {
            SetShortcut(shortcut.key(), shortcut.modifier1(), shortcut.modifier2(), shortcut.modifier3());
        }

        void KeyboardShortcutEditor::SetShortcut(const int key, const int modifier1, const int modifier2, const int modifier3) {
            m_key = key;
            m_modifiers[0] = modifier1;
            m_modifiers[1] = modifier2;
            m_modifiers[2] = modifier3;
            m_resetOnNextKey = true;
            update();
        }

        void KeyboardShortcutEditor::OnPaint(wxPaintEvent& event) {
            if (IsBeingDeleted()) return;

            /*
            if (HasFocus()) {
                wxDelegateRendererNative renderer;

                wxPaintDC dc(this);
                renderer.DrawFocusRect(this, dc, GetClientRect());
            }
             */
        }

        void KeyboardShortcutEditor::OnSetFocus(wxFocusEvent& event) {
            if (IsBeingDeleted()) return;

            m_panel->SetBackgroundColour(wxSystemSettings::GetColour(wxSYS_COLOUR_HIGHLIGHT));
            m_shortcutLabel->SetForegroundColour(wxSystemSettings::GetColour(wxSYS_COLOUR_HIGHLIGHTTEXT));
            Refresh();
            event.Skip();
        }

        void KeyboardShortcutEditor::OnKillFocus(wxFocusEvent& event) {
            if (IsBeingDeleted()) return;

            m_panel->SetBackgroundColour(wxSystemSettings::GetColour(wxSYS_COLOUR_LISTBOX));
            m_shortcutLabel->SetForegroundColour(wxSystemSettings::GetColour(wxSYS_COLOUR_LISTBOXTEXT));
            Refresh();
            event.Skip();
        }

        void KeyboardShortcutEditor::OnKeyDown(wxKeyEvent& event) {
            if (IsBeingDeleted()) return;

            auto wasReset = false;
            const auto oldKey = m_key;
            if (m_resetOnNextKey) {
                wasReset = m_key != WXK_NONE || m_modifiers[0] != WXK_NONE || m_modifiers[1] != WXK_NONE || m_modifiers[2] != WXK_NONE;
                SetShortcut();
                m_resetOnNextKey = false;
            }

            const auto key = event.GetKeyCode();
            switch (key) {
                case WXK_SHIFT:
                case WXK_ALT:
                case WXK_CONTROL:
                    updateModifiers(event);
#if defined __APPLE__
                case WXK_RAW_CONTROL:
#endif
                    break;
                case WXK_BACK:
                case WXK_DELETE:
                    if (m_key != WXK_NONE) {
                        SetShortcut();
                        m_resetOnNextKey = false;
                    } else if (!wasReset) {
                        m_key = key;
                    }
                    break;
                default:
                    KeyboardShortcutEvent shortcutEvent(key, m_modifiers[0], m_modifiers[1], m_modifiers[2]);
                    shortcutEvent.SetEventType(KEYBOARD_SHORTCUT_EVENT);
                    shortcutEvent.SetEventObject(this);
                    shortcutEvent.SetId(GetId());
                    ProcessEvent(shortcutEvent);
                    if (shortcutEvent.IsAllowed()) {
                        m_key = key;
                    } else {
                        m_key = oldKey;
                    }
                    break;
            }
            update();
        }

        void KeyboardShortcutEditor::OnKeyUp(wxKeyEvent& event) {
            if (IsBeingDeleted()) return;

            const auto key = event.GetKeyCode();
            switch (key) {
                case WXK_SHIFT:
                case WXK_ALT:
                case WXK_CONTROL:
                    if (m_key == WXK_NONE)
                        updateModifiers(event);
#if defined __APPLE__
                case WXK_RAW_CONTROL:
#endif
                    break;
                default:
                    m_resetOnNextKey = true;
                    break;
            }
            update();
        }

        void KeyboardShortcutEditor::OnMouseDown(wxMouseEvent& event) {
            if (IsBeingDeleted()) return;

            SetFocus();
        }

        void KeyboardShortcutEditor::updateModifiers(wxKeyEvent& event) {
            resetModifiers();

            size_t count = 0;
            if (event.ShiftDown()) {
                m_modifiers[count++] = WXK_SHIFT;
            }
            if (event.AltDown()) {
                m_modifiers[count++] = WXK_ALT;
            }
            if (event.ControlDown()) {
                m_modifiers[count++] = WXK_CONTROL;
            }
        }

        void KeyboardShortcutEditor::resetKey() {
            m_key = WXK_NONE;
        }

        void KeyboardShortcutEditor::resetModifiers() {
            for (size_t i = 0; i < 3; ++i) {
                m_modifiers[i] = WXK_NONE;
            }
        }
    }
}<|MERGE_RESOLUTION|>--- conflicted
+++ resolved
@@ -40,26 +40,16 @@
             m_shortcutLabel->SetLabel(label);
             Refresh();
         }
-<<<<<<< HEAD
-        
+
         KeyboardShortcutEditor::KeyboardShortcutEditor(QWidget* parent, wxWindowID windowId, const wxPoint& pos, const wxSize& size, long style, const wxValidator& validator, const QString& name) :
-=======
-
-        KeyboardShortcutEditor::KeyboardShortcutEditor(wxWindow* parent, wxWindowID windowId, const wxPoint& pos, const wxSize& size, long style, const wxValidator& validator, const wxString& name) :
->>>>>>> 25625af4
         wxControl(parent, windowId, pos, size, style | wxTAB_TRAVERSAL | wxWANTS_CHARS, validator, name),
         m_panel(new QWidget(this)),
         m_shortcutLabel(new QLabel(m_panel, wxID_ANY, "")),
         m_resetOnNextKey(false) {
             resetKey();
             resetModifiers();
-<<<<<<< HEAD
-            
+
             auto* panelSizer = new QVBoxLayout();
-=======
-
-            auto* panelSizer = new wxBoxSizer(wxVERTICAL);
->>>>>>> 25625af4
             panelSizer->Add(m_shortcutLabel, 0, wxEXPAND);
             m_panel->SetSizer(panelSizer);
 
