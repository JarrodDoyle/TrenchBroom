--- conflicted
+++ resolved
@@ -164,39 +164,6 @@
                 mapAccess = FILE_MAP_READ;
             }
             
-<<<<<<< HEAD
-            const String pathStr = path.asString();
-            const size_t numChars = pathStr.size();
-            LPWSTR uFilename = new wchar_t[numChars + 1];
-            MultiByteToWideChar(CP_ACP, MB_PRECOMPOSED, pathStr.c_str(), numChars, uFilename, numChars + 1);
-            uFilename[numChars] = 0;
-            
-            char* mappingName = new char[numChars + 1];
-            for (size_t i = 0; i < numChars; i++) {
-                if (pathStr[i] == '\\')
-                    mappingName[i] = '_';
-                else
-                    mappingName[i] = pathStr[i];
-            }
-            mappingName[numChars] = 0;
-
-            LPWSTR uMappingName = new WCHAR[numChars + 1];
-            MultiByteToWideChar(CP_ACP, MB_PRECOMPOSED, mappingName, numChars, uMappingName, numChars + 1);
-            uMappingName[numChars] = 0;
-            delete [] mappingName;
-            
-            m_mappingHandle = OpenFileMappingW(mapAccess, true, uMappingName);
-            if (m_mappingHandle == nullptr) {
-                m_fileHandle = CreateFileW(uFilename, accessMode, FILE_SHARE_READ, nullptr, OPEN_EXISTING, FILE_ATTRIBUTE_NORMAL, nullptr);
-                delete [] uFilename;
-
-                if (m_fileHandle != INVALID_HANDLE_VALUE) {
-                    size = static_cast<size_t>(GetFileSize(m_fileHandle, nullptr));
-                    m_mappingHandle = CreateFileMappingW(m_fileHandle, nullptr, protect, 0, 0, uMappingName);
-                    delete [] uMappingName;
-                } else {
-                    delete [] uMappingName;
-=======
             const wstring pathName = toWString(path.asString());
             const wstring mappingName = toWString(toMappingName(path.asString()));
 
@@ -204,7 +171,6 @@
             if (m_mappingHandle == nullptr) {
                 m_fileHandle = CreateFile(pathName.c_str(), accessMode, FILE_SHARE_READ, nullptr, OPEN_EXISTING, FILE_ATTRIBUTE_NORMAL, nullptr);
                 if (m_fileHandle == INVALID_HANDLE_VALUE) {
->>>>>>> f3cf093a
                     throwError(path, "CreateFile");
                 } else {
                     size = static_cast<size_t>(GetFileSize(m_fileHandle, nullptr));
@@ -215,21 +181,8 @@
                 }
             } else {
                 WIN32_FILE_ATTRIBUTE_DATA attrs;
-<<<<<<< HEAD
-                const BOOL result = GetFileAttributesExW(uFilename, GetFileExInfoStandard, &attrs);
-                
-                delete [] uFilename;
-                delete [] uMappingName;
-                
-                if (result != 0) {
-                    size = (attrs.nFileSizeHigh << 16) + attrs.nFileSizeLow;
-                } else {
-                    CloseHandle(m_mappingHandle);
-                    m_mappingHandle = nullptr;
-=======
                 const BOOL result = GetFileAttributesEx(pathName.c_str(), GetFileExInfoStandard, &attrs);
                 if (result == 0) {
->>>>>>> f3cf093a
                     throwError(path, "GetFileAttributesEx");
                 } else {
                     size = (attrs.nFileSizeHigh << 16) + attrs.nFileSizeLow;
